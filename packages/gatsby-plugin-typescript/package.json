{
  "name": "gatsby-plugin-typescript",
  "version": "1.4.4",
  "description": "Adds TypeScript support for Gatsby layouts and pages.",
  "author": "Kyle Mathews <mathews.kyle@gmail.com>",
  "contributors": [
    "Noah Lange <noahrlange@gmail.com>"
  ],
  "dependencies": {
<<<<<<< HEAD
    "babel-plugin-remove-graphql-queries": "1.4.1",
=======
    "babel-runtime": "6.26.0",
>>>>>>> 8d41f7ac
    "ts-loader": "^2.0.3",
    "typescript": "^2.2.1"
  },
  "devDependencies": {
    "babel-cli": "^6.24.1"
  },
  "keywords": [
    "gatsby",
    "typescript"
  ],
  "license": "MIT",
  "main": "index.js",
  "scripts": {
    "build": "babel src --out-dir . --ignore __tests__",
    "watch": "babel -w src --out-dir . --ignore __tests__"
  }
}<|MERGE_RESOLUTION|>--- conflicted
+++ resolved
@@ -7,11 +7,8 @@
     "Noah Lange <noahrlange@gmail.com>"
   ],
   "dependencies": {
-<<<<<<< HEAD
     "babel-plugin-remove-graphql-queries": "1.4.1",
-=======
     "babel-runtime": "6.26.0",
->>>>>>> 8d41f7ac
     "ts-loader": "^2.0.3",
     "typescript": "^2.2.1"
   },
