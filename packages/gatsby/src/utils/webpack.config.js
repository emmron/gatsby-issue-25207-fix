--- conflicted
+++ resolved
@@ -47,11 +47,7 @@
   // We combine develop & develop-html stages for purposes of generating the
   // webpack config.
   const stage = suppliedStage
-<<<<<<< HEAD
   const { rules, loaders, plugins } = await createUtils({ stage, program })
-=======
-  const babelConfig = await genBabelConfig(program, suppliedStage)
->>>>>>> 72e8bbe8
 
   function processEnv(stage, defaultNodeEnv) {
     debug(`Building env for "${stage}"`)
@@ -218,51 +214,11 @@
         break
 
       case `develop-html`:
-<<<<<<< HEAD
       case `build-html`:
         configPlugins = configPlugins.concat([
           new StaticSiteGeneratorPlugin(`render-page.js`, pages),
         ])
         break
-=======
-        return [
-          new StaticSiteGeneratorPlugin({
-            entry: `render-page.js`,
-            paths: pages,
-          }),
-          new webpack.DefinePlugin({
-            "process.env": processEnv(stage, `development`),
-            __PREFIX_PATHS__: program.prefixPaths,
-            __PATH_PREFIX__: JSON.stringify(store.getState().config.pathPrefix),
-            __POLYFILL__: store.getState().config.polyfill,
-          }),
-          extractDevelopHtml,
-        ]
-      case `build-css`:
-        return [
-          new webpack.DefinePlugin({
-            "process.env": processEnv(stage, `production`),
-            __PREFIX_PATHS__: program.prefixPaths,
-            __PATH_PREFIX__: JSON.stringify(store.getState().config.pathPrefix),
-            __POLYFILL__: store.getState().config.polyfill,
-          }),
-          extractBuildCss,
-        ]
-      case `build-html`:
-        return [
-          new StaticSiteGeneratorPlugin({
-            entry: `render-page.js`,
-            paths: pages,
-          }),
-          new webpack.DefinePlugin({
-            "process.env": processEnv(stage, `production`),
-            __PREFIX_PATHS__: program.prefixPaths,
-            __PATH_PREFIX__: JSON.stringify(store.getState().config.pathPrefix),
-            __POLYFILL__: store.getState().config.polyfill,
-          }),
-          extractBuildHtml,
-        ]
->>>>>>> 72e8bbe8
       case `build-javascript`: {
         // Get array of page template component names.
         let components = store
@@ -328,11 +284,6 @@
           plugins.commonsChunk({
             name: `@@webpack-runtime`,
           }),
-<<<<<<< HEAD
-=======
-          // Extract CSS so it doesn't get added to JS bundles.
-          extractBuildJavascript,
->>>>>>> 72e8bbe8
           // Write out mapping between chunk names and their hashed names. We use
           // this to add the needed javascript files to each HTML page.
           new StatsWriterPlugin(),
@@ -390,34 +341,8 @@
     switch (stage) {
       case `develop`:
       case `build-css`:
-<<<<<<< HEAD
         configRules = configRules.concat([rules.css(), rules.cssModules()])
         break
-=======
-        config.loader(`css`, {
-          test: /\.css$/,
-          exclude: [/\.module\.css$/],
-          loader: extractBuildCss.extract([`css?minimize`, `postcss`]),
-        })
-
-        // CSS modules
-        config.loader(`cssModules`, {
-          test: /\.module\.css$/,
-          loader: extractBuildCss.extract(`style`, [
-            cssModulesConfig(stage),
-            `postcss`,
-          ]),
-        })
-        config.merge({
-          postcss: [
-            require(`postcss-import`)(),
-            require(`postcss-cssnext`)({
-              browsers: program.browserslist,
-            }),
-          ],
-        })
-        return config
->>>>>>> 72e8bbe8
 
       case `build-html`:
       case `develop-html`:
@@ -425,7 +350,6 @@
         // The 'null' loader is used to prevent 'module not found' errors.
         // On the other hand CSS modules loaders are necessary.
 
-<<<<<<< HEAD
         // prettier-ignore
         configRules = configRules.concat([
           {
@@ -435,24 +359,6 @@
           rules.cssModules(),
         ])
         break
-=======
-        config.loader(`css`, {
-          test: /\.css$/,
-          exclude: [/\.module\.css$/],
-          loader: `null`,
-        })
-
-        // CSS modules
-        config.loader(`cssModules`, {
-          test: /\.module\.css$/,
-          loader: (stage === `build-html`
-            ? extractBuildHtml
-            : extractDevelopHtml
-          ).extract(`style`, [cssModulesConfig(stage), `postcss`]),
-        })
-
-        return config
->>>>>>> 72e8bbe8
 
       case `build-javascript`:
         // we don't deal with css at all when building the javascript.  but
@@ -465,28 +371,8 @@
         break
     }
 
-<<<<<<< HEAD
     return { rules: configRules }
   }
-=======
-        config.loader(`css`, {
-          test: /\.css$/,
-          exclude: [/\.module\.css$/],
-          // loader: `null`,
-          loader: extractBuildJavascript.extract([`css`]),
-        })
-
-        // CSS modules
-        config.loader(`cssModules`, {
-          test: /\.module\.css$/,
-          loader: extractBuildJavascript.extract(`style`, [
-            cssModulesConfig(stage),
-            `postcss`,
-          ]),
-        })
-
-        return config
->>>>>>> 72e8bbe8
 
   function getResolve() {
     const { program } = store.getState()
@@ -551,7 +437,6 @@
     resolveLoader: getResolveLoader(),
     resolve: getResolve(),
 
-<<<<<<< HEAD
     node: {
       __filename: true,
     },
@@ -567,16 +452,6 @@
     loaders,
     plugins,
   })
-=======
-  // Use the suppliedStage again to let plugins distinguish between
-  // server rendering the html.js and the frontend development config.
-  const validatedConfig = await webpackModifyValidate(
-    program,
-    config,
-    babelConfig,
-    suppliedStage
-  )
->>>>>>> 72e8bbe8
 
   return getConfig()
 }