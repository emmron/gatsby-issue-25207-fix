const _ = require(`lodash`)
const crypto = require(`crypto`)
const stringify = require(`json-stringify-safe`)
const deepMap = require(`deep-map`)

const digest = str =>
  crypto
    .createHash(`md5`)
    .update(str)
    .digest(`hex`)
const typePrefix = `Contentful`
const makeTypeName = type => _.upperFirst(_.camelCase(`${typePrefix} ${type}`))

const getLocalizedField = ({ field, defaultLocale, locale }) => {
  if (!_.isUndefined(field[locale.code])) {
    return field[locale.code]
  } else if (!_.isUndefined(field[locale.fallbackCode])) {
    return field[locale.fallbackCode]
  } else {
    return null
  }
}

const makeGetLocalizedField = ({ locale, defaultLocale }) => field =>
  getLocalizedField({ field, locale, defaultLocale })

exports.getLocalizedField = getLocalizedField

// If the id starts with a number, left-pad it with a c (for Contentful of
// course :-))
const fixId = id => {
  if (!_.isString(id)) {
    id = id.toString()
  }
  if (!isNaN(id.slice(0, 1))) {
    return `c${id}`
  }
  return id
}
exports.fixId = fixId

exports.fixIds = object => {
  const out = deepMap(object, (v, k) => (k === `id` ? fixId(v) : v))

  return {
    ...out,
    sys: {
      ...out.sys,
      contentful_id: object.sys.id,
    },
  }
}

const makeId = ({ id, currentLocale, defaultLocale }) =>
  currentLocale === defaultLocale ? id : `${id}___${currentLocale}`

exports.makeId = makeId

const makeMakeId = ({ currentLocale, defaultLocale }) => id =>
  makeId({ id, currentLocale, defaultLocale })

exports.buildEntryList = ({ contentTypeItems, currentSyncData }) =>
  contentTypeItems.map(contentType =>
    currentSyncData.entries.filter(
      entry => entry.sys.contentType.sys.id === contentType.sys.id
    )
  )

exports.buildResolvableSet = ({
  entryList,
  existingNodes = [],
  assets = [],
  locales,
  defaultLocale,
}) => {
  const resolvable = new Set()
  existingNodes.forEach(n => resolvable.add(n.id))

  entryList.forEach(entries => {
    entries.forEach(entry => {
      resolvable.add(entry.sys.id)
    })
  })
  assets.forEach(assetItem => resolvable.add(assetItem.sys.id))

  return resolvable
}

exports.buildForeignReferenceMap = ({
  contentTypeItems,
  entryList,
  resolvable,
  defaultLocale,
  locales,
}) => {
  const foreignReferenceMap = {}
  contentTypeItems.forEach((contentTypeItem, i) => {
    const contentTypeItemId = contentTypeItem.name.toLowerCase()
    entryList[i].forEach(entryItem => {
      const entryItemFields = entryItem.fields
      Object.keys(entryItemFields).forEach(entryItemFieldKey => {
        if (entryItemFields[entryItemFieldKey]) {
          let entryItemFieldValue =
            entryItemFields[entryItemFieldKey][defaultLocale]
          // If this is an array of single reference object
          // add to the reference map, otherwise ignore.
          if (Array.isArray(entryItemFieldValue)) {
            if (
              entryItemFieldValue[0] &&
              entryItemFieldValue[0].sys &&
              entryItemFieldValue[0].sys.type &&
              entryItemFieldValue[0].sys.id
            ) {
              entryItemFieldValue.forEach(v => {
                // Don't create link to an unresolvable field.
                if (!resolvable.has(v.sys.id)) {
                  return
                }

                if (!foreignReferenceMap[v.sys.id]) {
                  foreignReferenceMap[v.sys.id] = []
                }
                foreignReferenceMap[v.sys.id].push({
                  name: `${contentTypeItemId}___NODE`,
                  id: entryItem.sys.id,
                })
              })
            }
          } else if (
            entryItemFieldValue &&
            entryItemFieldValue.sys &&
            entryItemFieldValue.sys.type &&
            entryItemFieldValue.sys.id &&
            resolvable.has(entryItemFieldValue.sys.id)
          ) {
            if (!foreignReferenceMap[entryItemFieldValue.sys.id]) {
              foreignReferenceMap[entryItemFieldValue.sys.id] = []
            }
            foreignReferenceMap[entryItemFieldValue.sys.id].push({
              name: `${contentTypeItemId}___NODE`,
              id: entryItem.sys.id,
            })
          }
        }
      })
    })
  })

  return foreignReferenceMap
}

<<<<<<< HEAD
function createTextNode(node, key, text, createNode, createNodeId) {
=======
function prepareTextNode(node, key, text) {
>>>>>>> f7ed4a13
  const str = _.isString(text) ? text : ` `
  const textNode = {
    id: createNodeId(`${node.id}${key}TextNode`),
    parent: node.id,
    children: [],
    [key]: str,
    internal: {
      type: _.camelCase(`${node.internal.type} ${key} TextNode`),
      mediaType: `text/markdown`,
      content: str,
      contentDigest: digest(str),
    },
  }

  node.children = node.children.concat([textNode.id])

  return textNode
}

<<<<<<< HEAD
function createJSONNode(node, key, content, createNode, createNodeId) {
=======
function prepareJSONNode(node, key, content) {
>>>>>>> f7ed4a13
  const str = JSON.stringify(content)
  const JSONNode = {
    ...content,
    id: createNodeId(`${node.id}${key}JSONNode`),
    parent: node.id,
    children: [],
    internal: {
      type: _.camelCase(`${node.internal.type} ${key} JSONNode`),
      mediaType: `application/json`,
      content: str,
      contentDigest: digest(str),
    },
  }

  node.children = node.children.concat([JSONNode.id])

  return JSONNode
}

exports.createContentTypeNodes = ({
  contentTypeItem,
  restrictedNodeFields,
  conflictFieldPrefix,
  entries,
  createNode,
  createNodeId,
  resolvable,
  foreignReferenceMap,
  defaultLocale,
  locales,
}) => {
  const contentTypeItemId = contentTypeItem.name
  locales.forEach(locale => {
    const mId = makeMakeId({ currentLocale: locale.code, defaultLocale })
    const getField = makeGetLocalizedField({ locale, defaultLocale })

    // Warn about any field conflicts
    const conflictFields = []
    contentTypeItem.fields.forEach(contentTypeItemField => {
      const fieldName = contentTypeItemField.id
      if (restrictedNodeFields.includes(fieldName)) {
        console.log(
          `Restricted field found for ContentType ${contentTypeItemId} and field ${fieldName}. Prefixing with ${conflictFieldPrefix}.`
        )
        conflictFields.push(fieldName)
      }
    })

    const childrenNodes = []

    // First create nodes for each of the entries of that content type
    const entryNodes = entries.map(entryItem => {
      // Get localized fields.
      const entryItemFields = _.mapValues(entryItem.fields, v => getField(v))

      // Prefix any conflicting fields
      // https://github.com/gatsbyjs/gatsby/pull/1084#pullrequestreview-41662888
      conflictFields.forEach(conflictField => {
        entryItemFields[`${conflictFieldPrefix}${conflictField}`] =
          entryItemFields[conflictField]
        delete entryItemFields[conflictField]
      })

      // Add linkages to other nodes based on foreign references
      Object.keys(entryItemFields).forEach(entryItemFieldKey => {
        if (entryItemFields[entryItemFieldKey]) {
          const entryItemFieldValue = entryItemFields[entryItemFieldKey]
          if (Array.isArray(entryItemFieldValue)) {
            if (
              entryItemFieldValue[0].sys &&
              entryItemFieldValue[0].sys.type &&
              entryItemFieldValue[0].sys.id
            ) {
              // Check if there are any values in entryItemFieldValue to prevent
              // creating an empty node field in case when original key field value
              // is empty due to links to missing entities
              const resolvableEntryItemFieldValue = entryItemFieldValue
                .filter(function(v) {
                  return resolvable.has(v.sys.id)
                })
                .map(function(v) {
                  return mId(v.sys.id)
                })
              if (resolvableEntryItemFieldValue.length !== 0) {
                entryItemFields[
                  `${entryItemFieldKey}___NODE`
                ] = resolvableEntryItemFieldValue
              }

              delete entryItemFields[entryItemFieldKey]
            }
          } else if (
            entryItemFieldValue &&
            entryItemFieldValue.sys &&
            entryItemFieldValue.sys.type &&
            entryItemFieldValue.sys.id
          ) {
            if (resolvable.has(entryItemFieldValue.sys.id)) {
              entryItemFields[`${entryItemFieldKey}___NODE`] = mId(
                entryItemFieldValue.sys.id
              )
            }
            delete entryItemFields[entryItemFieldKey]
          }
        }
      })

      // Add reverse linkages if there are any for this node
      const foreignReferences = foreignReferenceMap[entryItem.sys.id]
      if (foreignReferences) {
        foreignReferences.forEach(foreignReference => {
          const existingReference = entryItemFields[foreignReference.name]
          if (existingReference) {
            entryItemFields[foreignReference.name].push(
              mId(foreignReference.id)
            )
          } else {
            // If there is one foreign reference, there can be many.
            // Best to be safe and put it in an array to start with.
            entryItemFields[foreignReference.name] = [mId(foreignReference.id)]
          }
        })
      }

      let entryNode = {
        id: createNodeId(mId(entryItem.sys.id)),
        contentful_id: entryItem.sys.contentful_id,
        createdAt: entryItem.sys.createdAt,
        updatedAt: entryItem.sys.updatedAt,
        parent: contentTypeItemId,
        children: [],
        internal: {
          type: `${makeTypeName(contentTypeItemId)}`,
        },
      }

      // Use default locale field.
      Object.keys(entryItemFields).forEach(entryItemFieldKey => {
        // Ignore fields with "___node" as they're already handled
        // and won't be a text field.
        if (entryItemFieldKey.split(`___`).length > 1) {
          return
        }

        entryItemFields[entryItemFieldKey] = entryItemFields[entryItemFieldKey]
      })

      // Replace text fields with text nodes so we can process their markdown
      // into HTML.
      Object.keys(entryItemFields).forEach(entryItemFieldKey => {
        // Ignore fields with "___node" as they're already handled
        // and won't be a text field.
        if (entryItemFieldKey.split(`___`).length > 1) {
          return
        }

        const fieldType = contentTypeItem.fields.find(
          f =>
            (restrictedNodeFields.includes(f.id)
              ? `${conflictFieldPrefix}${f.id}`
              : f.id) === entryItemFieldKey
        ).type
        if (fieldType === `Text`) {
          const textNode = prepareTextNode(
            entryNode,
            entryItemFieldKey,
<<<<<<< HEAD
            entryItemFields[entryItemFieldKey],
            createNode,
            createNodeId
=======
            entryItemFields[entryItemFieldKey]
>>>>>>> f7ed4a13
          )

          childrenNodes.push(textNode)
          entryItemFields[`${entryItemFieldKey}___NODE`] = textNode.id

          delete entryItemFields[entryItemFieldKey]
        } else if (fieldType === `Object`) {
          const jsonNode = prepareJSONNode(
            entryNode,
            entryItemFieldKey,
<<<<<<< HEAD
            entryItemFields[entryItemFieldKey],
            createNode,
            createNodeId
=======
            entryItemFields[entryItemFieldKey]
>>>>>>> f7ed4a13
          )

          childrenNodes.push(jsonNode)
          entryItemFields[`${entryItemFieldKey}___NODE`] = jsonNode.id

          delete entryItemFields[entryItemFieldKey]
        }
      })

      entryNode = { ...entryItemFields, ...entryNode, node_locale: locale.code }

      // Get content digest of node.
      const contentDigest = digest(stringify(entryNode))

      entryNode.internal.contentDigest = contentDigest

      return entryNode
    })

    // Create a node for each content type
    const contentTypeNode = {
      id: createNodeId(contentTypeItemId),
      parent: null,
      children: [],
      name: contentTypeItem.name,
      displayField: contentTypeItem.displayField,
      description: contentTypeItem.description,
      internal: {
        type: `${makeTypeName(`ContentType`)}`,
      },
    }

    // Get content digest of node.
    const contentDigest = digest(stringify(contentTypeNode))

    contentTypeNode.internal.contentDigest = contentDigest

    createNode(contentTypeNode)
    entryNodes.forEach(entryNode => {
      createNode(entryNode)
    })
    childrenNodes.forEach(entryNode => {
      createNode(entryNode)
    })
  })
}

exports.createAssetNodes = ({
  assetItem,
  createNode,
  createNodeId,
  defaultLocale,
  locales,
}) => {
  locales.forEach(locale => {
    const mId = makeMakeId({ currentLocale: locale.code, defaultLocale })
    const getField = makeGetLocalizedField({ locale, defaultLocale })

    const localizedAsset = { ...assetItem }
    // Create a node for each asset. They may be referenced by Entries
    //
    // Get localized fields.
    localizedAsset.fields = {
      file: localizedAsset.fields.file
        ? getField(localizedAsset.fields.file)
        : null,
      title: localizedAsset.fields.title
        ? getField(localizedAsset.fields.title)
        : ``,
      description: localizedAsset.fields.description
        ? getField(localizedAsset.fields.description)
        : ``,
    }
    const assetNode = {
      id: createNodeId(mId(localizedAsset.sys.id)),
      parent: null,
      children: [],
      ...localizedAsset.fields,
      node_locale: locale.code,
      internal: {
        type: `${makeTypeName(`Asset`)}`,
      },
    }

    // Get content digest of node.
    const contentDigest = digest(stringify(assetNode))

    assetNode.internal.contentDigest = contentDigest

    createNode(assetNode)
  })
}<|MERGE_RESOLUTION|>--- conflicted
+++ resolved
@@ -149,11 +149,7 @@
   return foreignReferenceMap
 }
 
-<<<<<<< HEAD
 function createTextNode(node, key, text, createNode, createNodeId) {
-=======
-function prepareTextNode(node, key, text) {
->>>>>>> f7ed4a13
   const str = _.isString(text) ? text : ` `
   const textNode = {
     id: createNodeId(`${node.id}${key}TextNode`),
@@ -173,11 +169,7 @@
   return textNode
 }
 
-<<<<<<< HEAD
 function createJSONNode(node, key, content, createNode, createNodeId) {
-=======
-function prepareJSONNode(node, key, content) {
->>>>>>> f7ed4a13
   const str = JSON.stringify(content)
   const JSONNode = {
     ...content,
@@ -344,13 +336,9 @@
           const textNode = prepareTextNode(
             entryNode,
             entryItemFieldKey,
-<<<<<<< HEAD
             entryItemFields[entryItemFieldKey],
             createNode,
             createNodeId
-=======
-            entryItemFields[entryItemFieldKey]
->>>>>>> f7ed4a13
           )
 
           childrenNodes.push(textNode)
@@ -361,13 +349,9 @@
           const jsonNode = prepareJSONNode(
             entryNode,
             entryItemFieldKey,
-<<<<<<< HEAD
             entryItemFields[entryItemFieldKey],
             createNode,
             createNodeId
-=======
-            entryItemFields[entryItemFieldKey]
->>>>>>> f7ed4a13
           )
 
           childrenNodes.push(jsonNode)
